--- conflicted
+++ resolved
@@ -542,17 +542,8 @@
         # Rvolc
         setattr(dctx, "rvolc", np.zeros_like(self.target_sites.mesh.lons))
         # Sites
-<<<<<<< HEAD
         sctx = SitesContext(slots=self.target_sites.array.dtype.names)
-        #key_list = ["lons", "lats", "vs30", "vs30measured", "z1pt0", "z2pt5",
-        #            "backarc"]
         for key in sctx._slots_:
-=======
-        key_list = ["lons", "lats", "vs30", "vs30measured", "z1pt0", "z2pt5",
-                    "backarc"]
-        sctx = SitesContext(slots=key_list)
-        for key in key_list:
->>>>>>> 9fdf4818
             setattr(sctx, key, self.target_sites.array[key])
 
         # Rupture
