--- conflicted
+++ resolved
@@ -20,10 +20,6 @@
 """
 Tool for creating visualisation of database information
 """
-<<<<<<< HEAD
-#from sets import Set
-=======
->>>>>>> 9fdf4818
 import numpy as np
 import matplotlib.pyplot as plt
 from smtk.sm_utils import _save_image
@@ -139,14 +135,6 @@
     total_idx = []
     for site_class in site_bounds.keys():
         site_idx = _site_selection(db1, site_class, classification)
-<<<<<<< HEAD
-        site_db = selector.select_records(site_idx, as_db=True)
-        mags, dists = get_magnitude_distances(site_db, dist_type)
-        plt.plot(np.array(dists), np.array(mags), "o",
-                 label="Site Class %s" % site_class)
-        total_idx.extend(site_idx)
-    unc_idx = set(range(db1.number_records())).difference(Set(total_idx))
-=======
         if site_idx:
             site_db = selector.select_records(site_idx, as_db=True)
             mags, dists = get_magnitude_distances(site_db, dist_type)
@@ -154,7 +142,6 @@
                      mew=0.5, label="Site Class %s" % site_class)
             total_idx.extend(site_idx)
     unc_idx = set(range(db1.number_records())).difference(set(total_idx))
->>>>>>> 9fdf4818
     unc_db = selector.select_records(unc_idx, as_db=True)
     mag, dists = get_magnitude_distances(site_db, dist_type)
     plt.semilogx(np.array(dists), np.array(mags), "o", mfc="None", mec='k',
