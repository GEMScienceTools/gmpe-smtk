--- conflicted
+++ resolved
@@ -26,13 +26,9 @@
     """
     if units=="g":
         return 981. * acceleration
-<<<<<<< HEAD
     elif (units=="m/s/s") or (units=="m/s**2"):
-=======
-    elif units=="m/s/s":
->>>>>>> 3a5651bc
         return 100. * acceleration
-    elif (units=="cm/s/s") or (units=="m/s**2"):
+    elif (units=="cm/s/s") or (units=="cm/s**2"):
         return acceleration
     else:
         raise ValueError("Unrecognised time history units. "
