--- conflicted
+++ resolved
@@ -682,11 +682,7 @@
         r_x = []
         ry0 = []
         azimuth = []
-<<<<<<< HEAD
         hanging_wall = []
-=======
-        hanging_wall =[]
->>>>>>> 1eed7cfc
         for idx_j in idx:
             # Distance parameters
             rup = self.records[idx_j]
@@ -708,14 +704,10 @@
                 r_x.append(rup.distance.repi)
             if ("ry0" in dir(rup.distance)) and rup.distance.ry0 is not None:
                 ry0.append(rup.distance.ry0)
-<<<<<<< HEAD
-
-=======
             if rup.distance.azimuth is not None:
                 azimuth.append(rup.distance.azimuth)
             if rup.distance.hanging_wall is not None:
                 hanging_wall.append(rup.distance.hanging_wall)
->>>>>>> 1eed7cfc
         setattr(dctx, 'repi', np.array(repi))
         setattr(dctx, 'rhypo', np.array(rhypo))
         if len(rjb) > 0:
